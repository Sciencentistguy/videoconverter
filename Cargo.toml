[package]
name = "videoconverter"
version = "0.2.1"
authors = ["Jamie Quigley <jamie@quigley.xyz>"]
edition = "2021"

# See more keys and their definitions at https://doc.rust-lang.org/cargo/reference/manifest.html

[dependencies]
clap = { version = "3.0.14", features = ["derive"] }
itertools = "0.10.3"
ffmpeg-next = "4.4.0"
ffmpeg-sys-next = {version = "4.4.0", features = ["build"]}
once_cell = "1.9.0"
regex = "1.5.4"
<<<<<<< HEAD
tracing = "0.1.30"
tracing-subscriber = "0.3.8"
question = "0.2.2"
=======
tracing = "0.1.32"
tracing-subscriber = "0.3.8"
>>>>>>> c7874e13
<|MERGE_RESOLUTION|>--- conflicted
+++ resolved
@@ -13,11 +13,6 @@
 ffmpeg-sys-next = {version = "4.4.0", features = ["build"]}
 once_cell = "1.9.0"
 regex = "1.5.4"
-<<<<<<< HEAD
-tracing = "0.1.30"
-tracing-subscriber = "0.3.8"
-question = "0.2.2"
-=======
 tracing = "0.1.32"
 tracing-subscriber = "0.3.8"
->>>>>>> c7874e13
+question = "0.2.2"