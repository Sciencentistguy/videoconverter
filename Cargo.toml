--- conflicted
+++ resolved
@@ -11,15 +11,8 @@
 itertools = "0.10.3"
 ffmpeg-next = "4.4.0"
 ffmpeg-sys-next = {version = "4.4.0", features = ["build"]}
-<<<<<<< HEAD
-once_cell = "1.9.0"
+once_cell = "1.10.0"
 regex = "1.5.5"
 tracing = "0.1.32"
 question = "0.2.2"
-tracing-subscriber = "0.3.9"
-=======
-once_cell = "1.10.0"
-regex = "1.5.4"
-tracing = "0.1.30"
-tracing-subscriber = "0.3.8"
->>>>>>> d4854ba9
+tracing-subscriber = "0.3.9"